--- conflicted
+++ resolved
@@ -6,12 +6,8 @@
 -----------------
 - fix loading files various times if relative path is used for \include (#2533)
 - fix custom verbatim highlighting (#2528)
-<<<<<<< HEAD
-- fix label hihligthing (#2512)
+- fix label highlighting (#2512)
 - fix version checking (#2527)
-=======
-- fix label highlighting (#2512)
->>>>>>> 92cf2419
 
 TeXstudio 4.3.0
 -----------------
