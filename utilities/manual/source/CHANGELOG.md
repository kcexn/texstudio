# CHANGELOG
## TeXstudio 4.5.2

- allow wheel usage over linenumber/linemark/fold panel of editors
- fix skipping scroll when pointer was moved outside the text pane ([#2614](https://github.com/texstudio-org/texstudio/issues/2614))
- add Min/Max/Close buttons to Macro Editor dialog ([#2987](https://github.com/texstudio-org/texstudio/pull/2987))
- fix text in status bar of Macro Editor wiggling around after 10s and 50s ([#3001](https://github.com/texstudio-org/texstudio/pull/3001))
- Show changelog in about dialog and [manual](https://texstudio-org.github.io/CHANGELOG.html)
- pasting from LibreOffice Calc uses '&' and '\\' as delimiters. If pasted where no table is defined, the table wizard is called.
- change Adv. Editor option "Vertical Overscroll" to scroll last line to top ([#2944](https://github.com/texstudio-org/texstudio/issues/2944))
- when the mouse cursor hovers over a spin/combo box, the wheel scrolls through the configuration page instead of changing values ([#2977](https://github.com/texstudio-org/texstudio/issues/2977))
- support toggling comment on folded lines ([#2912](https://github.com/texstudio-org/texstudio/issues/2912))
- don't show pointing hand cursor over hyperlinks when magnifier is activ ([#2982](https://github.com/texstudio-org/texstudio/pull/2982))
- improve usage of tab key and enter key in QuickStart Wizard ([#3014](https://github.com/texstudio-org/texstudio/pull/3014))
- add \maketitle to the document created by QuickStart Wizard if appropriate ([#3015](https://github.com/texstudio-org/texstudio/pull/3015))
- pos1 (home) key now sets cursor to start or to first non-blank character of editor lines ([#3012](https://github.com/texstudio-org/texstudio/issues/3012))
- fix a crash in a special case ([#2985](https://github.com/texstudio-org/texstudio/issues/2985))
- updated LaTeX2e manual (help menu) and added missing image
<<<<<<< HEAD
- allow git push when using git checkin dialog
- enable multi-file templates in online template repository
=======
- allow git push when using git checkin dialog ([#3005](https://github.com/texstudio-org/texstudio/issues/3005))
>>>>>>> 364b7c8e
- many new and updated cwls
- updated translations
- improved cmake build

## TeXstudio 4.5.1

- Provide online template repository
- change preview target in IDEFIX menu ([#2760](https://github.com/texstudio-org/texstudio/issues/2760))
- use QtMultimedia instead of phonon to show movies in pdf (non-default)
- regex in search panel is syntax checked and marked if wrong
- latex menu for horizontal spacing ([#2687](https://github.com/texstudio-org/texstudio/issues/2687))
- config dialog with resizable splitter ([#2707](https://github.com/texstudio-org/texstudio/issues/2707))
- insert inline math mode as $$ ([#2719](https://github.com/texstudio-org/texstudio/issues/2719))
- add editor action "Move all (others) to other view" ([#2713](https://github.com/texstudio-org/texstudio/issues/2713))
- show macro name in completer list ([#2679](https://github.com/texstudio-org/texstudio/issues/2679))
- show macro trigger and shortcut in configuration window ([#2635](https://github.com/texstudio-org/texstudio/issues/2635))
- support import of several macros at once ([#2911](https://github.com/texstudio-org/texstudio/issues/2911))
- fix wrong side panel title when changing grid size in config ([#2743](https://github.com/texstudio-org/texstudio/issues/2743))
- preview/clear preview now use position of context menu as reference [(#2794](https://github.com/texstudio-org/texstudio/issues/2794))
- add a Package Tab to the QuickStart Wizard ([#2831](https://github.com/texstudio-org/texstudio/issues/2831))
- Editor option 'Show Only Monospaced Fonts' is now persistent ([#788](https://github.com/texstudio-org/texstudio/issues/788))
- fix size of config dialog on low res screens ([#995](https://github.com/texstudio-org/texstudio/issues/995))
- add script command loadManagedMenu, s. new section "Menu Definitions" in the manual ([#2816](https://github.com/texstudio-org/texstudio/issues/2816))
- switch to pointer cursor over bookmark column of editors ([#2220](https://github.com/texstudio-org/texstudio/issues/2220))
- add shadow option for rectangular magnifier in pdf viewer config ([#2885](https://github.com/texstudio-org/texstudio/issues/2885))
- in split view mode add editor to split view where current editor is ([#2838](https://github.com/texstudio-org/texstudio/issues/2838))

## TeXstudio 4.4.1

- fix file association on OSX
- allow ignore all in spell checker dialog
- fix language code for LanguageTool
- fix cancel file close ([#2705](https://github.com/texstudio-org/texstudio/issues/2705))
- fix missing icons in latex/math menu

## TeXstudio 4.4.0

- new icon theme Colibri (by geolta)
- modernized manual
- faster removing of multiple lines
- end multi cursor mode with esc
- **no** win/qt5 build
- switch to CMAKE build system (qmake deprecated)
- hide/filter configuration completer list
- bug fixes

## TeXstudio 4.3.1

- fix loading files various times if relative path is used for \include ([#2533](https://github.com/texstudio-org/texstudio/issues/2533))
- fix custom verbatim highlighting ([#2528](https://github.com/texstudio-org/texstudio/issues/2528))
- fix label highlighting ([#2512](https://github.com/texstudio-org/texstudio/issues/2512))
- fix version checking ([#2527](https://github.com/texstudio-org/texstudio/issues/2527))

## TeXstudio 4.3.0

- show most used command at first place in completer
- more cwls
- get position into clipboard in pdf on ctrl+shift+click ([#2324](https://github.com/texstudio-org/texstudio/issues/2324))
- set grid column of first page in pdf viewer with a mouse click ([#2190](https://github.com/texstudio-org/texstudio/issues/2190))
- copy/paste table content into table/matrix wizard
- move to next/previous word now stops at every delimiter (no skip over several brackets) [#2311](https://github.com/texstudio-org/texstudio/issues/2311)
- build qt6/win for win10+
- small bug fixes

## TeXstudio 4.2.3

- fix unable to save under special circumstances ([#2124](https://github.com/texstudio-org/texstudio/issues/2124))
- fix stuck to save unsaved document (only in explicit root mode and with a new unsaved document,[#2153](https://github.com/texstudio-org/texstudio/issues/2153)) 
- xindex engine added
- fix math highlighting in keyvals ([#2138](https://github.com/texstudio-org/texstudio/issues/2138))
- add context menu in embbeded pdf viewer to invert pdf colors
- remember window state (maximized/normal) of config dialog
- fix (and speed-up) miktex package detection
- fix handling apostrophed words better in spellchecker ([#2179](https://github.com/texstudio-org/texstudio/issues/2179))
- regular expression in extended search behave the same as in normal search
- more cwls


## TeXstudio 4.2.2

- more cwls
- fix crash, [#2093](https://github.com/texstudio-org/texstudio/issues/2093), [#2084](https://github.com/texstudio-org/texstudio/issues/2084), [#2109](https://github.com/texstudio-org/texstudio/issues/2109)
- use picture highlighting for tikz env and similar

## TeXstudio 4.2.1

- fix placeholder issues
- fix handling mirrored placeholder, like in issue [#2063](https://github.com/texstudio-org/texstudio/issues/2063)
- handle NewDocumentsCommand better for completer
- enable "open in explorer" again
- fix building for poppler >=22.x 
- more cwls

## TeXstudio 4.2.0

- more cwls
- fix key handling for some special keyboard set-ups ([#2011](https://github.com/texstudio-org/texstudio/issues/2011))
- fix user menu handling
- filter available dictionaries in status/language selection
- change placeHolder behavior: autoremove when content in placeholder is changed, don't use placeholder for cutBuffer

## TeXstudio 4.1.2

- allow resizing the different sections in the symbol widget 
- fix automatic session restore on OSX/Qt6
- scale inline preview if visible linewidth is too small
- fix latex package name parsing on Qt5 builds
- added cwls
- Use Qt 6.2.2 on OSX (fixes ctrl+letter shortcut issue on OSX)

## TeXstudio 4.1.1

- fix weird OSX issue that cursor keys were not working
- allow maximise config dialog 

## TeXstudio 4.1.0

- change session format to json in order to circumvent OSX/Qt6 issue
- fix input box for Chinese ([#1896](https://github.com/texstudio-org/texstudio/issues/1896))
- fix update of pdf fit to text width ([#1935](https://github.com/texstudio-org/texstudio/issues/1935))
- make edview accessible from js

## TeXstudio 4.0.4

- use QT6.2.1 on OSX, fix crash when checking for updates, fix restoring last session
- better pdf font substitution on windows ([#1812](https://github.com/texstudio-org/texstudio/issues/1812))
- fix placing cursor for large fonts ([#1908](https://github.com/texstudio-org/texstudio/issues/1908))
- more cwls

## TeXstudio 4.0.3

- fix linewidth calculation in Qt6
- fix crash on load/new doc (under unknown,system specific circumstances)
- remove placeholder quicker
- more cwls 

## TeXstudio 4.0.2

- fix structure view (includes and cursor marking, [#1828](https://github.com/texstudio-org/texstudio/issues/1828)) 
- fix completer tooltip on bibids ([#1835](https://github.com/texstudio-org/texstudio/issues/1835))
- OSX: fix "slanted" cursor ([#1836](https://github.com/texstudio-org/texstudio/issues/1836))
- more cwls


## TeXstudio 4.0.1

- add more cwls
- fix pdfviewer page display
- build OSX with QT6.2, fix special characters entry (alt+n + n , etc.) ([#1770](https://github.com/texstudio-org/texstudio/issues/1770))
- activate crash handler on win again
- fix strcuture detection for included files
 

## TeXstudio 4.0.0

- adapt to Qt6/poppler-qt6
- OSX/win build provided with Qt6
- remodel structure handling in order to avoid (rare) crashes
- more and updated completion word lists thanks to mbertucci47
- handle text (e.g. \text{text}) in mathenv as text with spell checking
- performance improvement for large files with large number of labels and/or large number of includes
- fix that search options are persistant
- automatic structure scrolling can be turned off ([#1742](https://github.com/texstudio-org/texstudio/issues/1742))
- some bug fixes


## TeXstudio 3.1.2

- completed global TOC (background color coded, can be adjusted in config)
- fontawesome5 symbol pane
- another dark theme style (Orion Dark)
- slightly modernised windows installer
- smaller windows binaries
- fix menu changes by user
- fix root document detection when symbolic links of symbolic links are involved (#1505)
- fix disabled parentheses autocompletion after certain completer actions (#1347)
- results from styleparser gets immediately updated



## TeXstudio 3.1.1

- fix crashes concerning opening included files
- let global TOC update as you type

## TeXstudio 3.1.0

- fix changing GUI language
- global TOC added which needs to be updated for now (WIP)

## TeXstudio 3.0.5

- fix crash when deleting all elements of a build chain (#1415)
- fix large tooltips on win with ADWAITA style
- number of pdf rendering threads limited to 8 (or to set value, see #1463)
- add command line option --texpath to force a tex path
- fix touchpad scroll in x direction
- fix a seldom crash
- adapt speller dialog to find the same errors as the online checker
- fix replace in global search


## TeXstudio 3.0.4

- fix RTL presentation when zoomed (#1404)
- fix pdf toolbar size setting

## TeXstudio 3.0.3

- fix OSX build

## TeXstudio 3.0.2

- handle \tabularnewline correctly (#1373)
- fix text insertion on selected text (#1359&#1354)
- changed behaviour for cut buffer and Ctrl+e (insert env)  (#1342)
- texdoc added as selectable command
- win build now uses 64 bit and can handle larger documents
- larger number of default dictionaries added

## TeXstudio 3.0.1

- fix glitch in modern style (#1238 , triangle missing)
- fix equation preview (#1234)
- fix commands with quotes (#1225 & #1169)
- fix syntax marker in darkmode (#1224)

## TeXstudio 3.0.0

- speed up document parsing, should result in faster document load times
- spell checking is done asynchronously
- custom verbatim/math env highlighting abandoned for a cwl based approach
- better dark-mode support 
- qt4 support abandoned

## TeXstudio 2.12.22

- fixes garbled symbols in OSX
- fix crash when changing magic language comment 
- fix pdf search path handling.

## TeXstudio 2.12.20

- fixes a problem with replacing when search highlight is activated.

## TeXstudio 2.12.18

- bug fixes
- some cwl added
- correct handling of \string~ in filenames in \include
- search can handle more regexp (greedy/lazy) since it has been changed to QRegularExpression on QT5 (no change on QT4)

## TeXstudio 2.12.16

- bug fixes
- somes fixes for tool-tip preview by MeanSquaredError

## TeXstudio 2.12.14

- fix bug that not all available GUI languages are shown
- tweak fuzzy completer
- fix template presentation

## TeXstudio 2.12.12

- improve macro handling, provide gui that directly downloads macros from github.com/texstudio-org/texstudio-macro
- add fuzzy completion mode
- add cwls
- fix rare bug that the character appear reverse order
- bug fixes

## TeXstudio 2.12.10

- improvement recognized latex commands and packages for completion/syntax checking
- complete package names when they contain minus
- do not clean .git subfolder with auxiliary files
- pdf viewer: improved previous page jumping, fix embedded movie boxes (when compiled with phonon)
- option to use qt file dialog rather than system file dialog
- fix structure view with Qt >5.10
- bug fixes

## TeXstudio 2.12.8

- improved tokenizer for syntax checking and completion
- pressing Ctrl+F while the editor search has focus opens the extended search, i.e., you'll get extended search by pressing Ctrl+F twice
- automatically insert math delimiters ($) when inserting a math command outside of a math env (can be turned off, default on)
- change copy behavior of multiple cursors from selection order to line order
- file list is now a transparent popup window: closes when clicked outside
- combine file conflict and show diff dialog
- fix file watcher not recognizing multiple changes to a file in quick succession
- improved detection of package names when opening texdoc
- new symbol panel layout
- some touch scrolling on certain panels
- updated synctex and poppler libraries for pdf viewer
- fix undo when a snippet is inserted and a selection is inserted as well
- fix some parts of the editor background may not be drawn in the correct color
- build for OSX High Sierra
- various other fixes

## TeXstudio 2.12.6

- use Breeze window theme on KDE Plasma 5 (thanks to Alexander Wilms)
- support single-finger panning gesture on most config dialog components
- support single-finger panning touch gesture on log viewer
- pdf viewer scroll tool: support single-finger panning gesture
- center width-constrained documents in the editor (optional)
- add document tab context menu entries "Close" and "Close All Other Documents"
- improved layout of config build page
- add system check for language tool
- change search defaults to case-insensitive (feature-requests#1254)
- tags for beamer
- change preview default to embedded pdf
- handle preview failures more gracefully, i.e. no warning pop-ups
- repect preview settings (panel,etc) also for hover preview
- show hover preview as tooltip in case of inline-mode
- warn if compiler commands are actually a command list
- several improvements to the latex parser
- notify that a restart is required when switching between modern and classic style
- improved LanguageTool communication: better error handling
- add reset to default button for some LT settings
- add 200ms delay before showing auto-hidden viewer toolbar to prevent flicker
- eye candy for pdf circular magnifier (adapted code from texworks)
- show pdf highlight in magnifier
- capslock does not close completer any more
- alternative approach for determine directories from complete texts
- use cache for previews
- auto open completer when starting to type in references, packages etc.
- scripting: editor.cutBuffer
- subframetitle in structure view
- enable inputMethod (e.g. ^) in completer
- change default for complete non-text chacters to off, as it tends to cause unexpected behaviour
- fix word separation with punctuation
- fix: remove incorrect warning "Unknown magic comment" for "% !TeX TS-program = "
- fix: avoid compile fail if magic comment program is spelled wrongly
- fix: duplicate lines in autogenerated cwl files
- fix multi line argument interpretation
- fix pdfviewer in enlarged mode
- fix editing of basic shortcuts
- fix number in length keyVals
- fix flickering in structure view
- fix crash with qimage cache
- fix crash when restoring centralVSplitterState (bug 2175)
- fix highlighting of current entry in structure
- fix Open Terminal not working on windows QTBUG-57687 (bug 2178)
- fix column detection for tabu/longtabu


## TeXstudio 2.12.4

- detect definition of tex counts using \newcount
- improve config dialog layout
- make todo comment detection configurable
- show frame titles in structure view
- support table alignment in IEEEeqnarray, xtabular and mpxtabular
- table alignment: fix aligning of empty cols
- table alignment: place \\ if last columns is empty 
- warn if \begin{column} is used outside columns-env
- workaround for not interpreting $ inside sweave \Sexpr{}
- option to deactivate interperation of command definition in magic comments
- remove pdf viewer subtypes from "Default Viewer" config. PDF viewer subtypes should be selected in "PDF Viewer".
- increase the maximal resolution for pdf rendering (bug 2003)
- toolbar for embedded viewer can not turned-off anymore
- show shortcuts in tooltips (can be deactivated in the options)
- pass non-breaking space to grammar check (fixes bug 2040)
- \item completion no adds a space (feature request 994)
- fix highlighting of current section in structure (bug 2103)
- fix delays when typing _abc
- fix bug in log parser: wrong filename if empty brackets () occur in text
- fix word repetition erro on non-breaking space (~)
- fix file detection in latex/include file
- fix width of side panel not saved (bug 2083)
- fix ampersand in in recent session names
- fix parsing of \RequirePackage in style files if the argument is completed on the same line
- fix misinterpretation of closing brace if extra opening brace is used over multilines
- fix jumping to first page when changing magnifier/hand in pdfviewer
- fix spelling error on words followed by
- show option --version when calling with --help
- fix link to LibreOffice dictionaries
- fix crash on pressing Esc in options
- fix entering persian half-space letter
- fix \maketitle completion
- fix shortcut context on OSX
- fix robustcommand definition
- use $* instead of $@ in BUILD.sh (bug 2042)
- add needspace.cwl
- update some cwls
- add turkish translation


## TeXstudio 2.12.2

- PDF shortcuts are now changeable
- Support LanguageTool json API (needed for LanguageTool > 3.5)
- slightly improved layout of config dialog
- improved detection of stdout and stderr redirection (bug 2019)
- fix: duplicate side panel icons (bug 2016)
- fix: togglefullscreen from maximised and in reverse (bug 2021)
- fix: don't try to call bibtex/biber if there are no bibtex-files (bug 2025)
- fix: detection of programs (bug 2037)
- fix: avoid problems if check latex is called without open documents


## TeXstudio 2.12.0

- improved user interface: optimized layout, some new icons, some changes of color
- warn if file-saving fails
- cwl-based highlighting of todo-like commands
- partly support \todo commands spanning multiple lines (starting line is considered for highlighting and structure entry)
- partly support highlighting of multi-line titles: first line is highlighted
- move cursor to context in line when clicking on log entry
- add "Move all to other view" to editor tabs context menu
- add shortcut Ctrl+Alt+X to open the current pdf in the external viewer
- open the annotation dialog by double-clicking on an annotation in the list
- indicate LanguageTool server in tooltip
- indicate cursor RTL state in status bar
- build commands can be edited in non-advanced mode
- auto user commands on single argument math commands e.g. \overbrace{abc}
- support \input of PGF/TikZ files in graphics wizard
- support fix %BEGIN_FOLD in .rnw files
- improved highlighting for pweave and sweave
- improved tooltips on structure entries
- improved text completion: support compound words, apostrophe, subscript in braces, words with underscores
- Parenthesis -> Select Inner/Outer work also when the cursor is not next to a parenthesis but inside
- don't clear highlights of search in pdf after timeout
- revert to pre 2.11.0 save method on windows because the new QSaveFile has problems with Dropbox folders
- option to disable safe writing of files (using QSaveFile) - non-Windows only
- option to disable showing logfile/error list in case of compile errors
- option to deactivate all reactions to external file changes
- option to control the triple click behavior
- additional shortcuts with Tab, Backspace, Del in shortcut options
- portable version does now store all settings in a subfolder "config"
- improved automatic handling of hg version information (relevant when building from source tar)
- improved handling of cwl dublets
- use Ctrl+Space for completion on OS X (was Cmd+Space which conflicts with Spotlight search)
- deprecate command line option --ini-file FILE in favor of --config DIR
- deprecate command line option --master in favor of --root
- remove View -> Align Windows (obsolete because of the embedded viewer)
- remove old toolbox style of side panel
- fix crash (newenv without any arguments)
- fix freeze when parsing incorrect \texorpdfstring with incorrect arguments (bug 1948)
- fix label detection in glossaries.cwl (bug 1963)
- fix: automatically run bibliography if there is no bbl file
- fix: "Close last open environment" works now also for environments opened on the same line (bug 1957)
- fix: hg version comparison assumed 'larger' if the version could not be determined
- fix: do not lose focus to editor for "Find in PDF"
- fix grammar check on words in text arguments
- fix addchap/addpart entries not recognized as structure elements
- fix incorrect double-click and drag behavior (bug 1936)
- fix issues with not-updated bookmarks (bug 1950)
- fix math hover preview in subfile
- fix "Tab or Indent Selection"
- fix detection of MikTeX 64bit
- fix build with phonon
- improved some cwl files


## TeXstudio 2.11.2

- major performance speedup, in case some default section commands were not defined in any used package
- speed up pasting into large documents (factor 100x)
- add comment toggle
- improved search panel layout
- improved bracket detection for \todo highlighting (bug 1789)
- improved parsing of section titles (bug 1817)
- added shorter auto-save intervals (1 min, 2 min)
- detection of user-local installation of MikTeX
- cwl-format: suffix %plain disables possible semantics associated with an argument name
- cwl-format: suffix %labeldef for definition of labels
- cwl-format: %suffix notation takes precedence over detection by argument name
- cwl-format: allow 'key' to be used in label if #l is set
- replace babel german by ngerman in presentation wizard
- highlight cursorEnums in script
- support reading an application style sheet from stylesheet.qss
- fix crash on qt4 if update check is successful
- fix: auto-indent
- fix: make insertion of tabs work with cursor mirrors (bug 1788)
- fix: verbatim setting for \verb|abc| (bug 1795)
- fix: update of save icon after SaveAll (bug 1808)
- fix: dictionaries in extracted .oxt files not recognized (bug 1804)
- fix: replace with regexp containing lookahead (bug 1779)
- fix: keep indentation when using the graphics wizard (1816)
- fix: quote replacement on formerly hidden child documents (1827)
- fix: do not interpret double backslash within braces as column end in tabular environment (bug 1831)
- fix: show a warning if file could not be saved
- fix: correctly handle optional arguments in command definitions
- fix: handling of \let arguments
- fix: spellchecking of words with apostrophe
- fix: visibility of option for system theme icons on Linux
- fix: scripting: cursor.movePostition(n, Left/Right) across empty lines and beyond end of file
- fix: running scripts from the macro window
- fix: mixture of zoom and scroll on ctrl+mouse wheel (bug 1847)
- fix: scrreprt detection
- fix: editor font rendering in case of UI scaling (note: this fix is partial and does currently only apply if Options -> Advanced Editor -> Disable Line Cache is chosen)
- fix: argument scanning when option contain key/val pairs
- fix: editor hiding when updating a windowed pdf viewer which was enlarged
before changing to windowed mode (Bug #1876)
- fix: repetition checking for words followed by colon (bug 1884)
- fix: position of completer when completion words become very large
- fix: freeze while typing \texorpdfstring (bug 1898)
- fix: script error on editor.search with options and callback (bug 1899)
- fix: regExp replace in multi doc search
- updated some cwl files


## TeXstudio 2.11.0

- support two editors next to each other
- new tabular wizard
- support multi-line commands
- add scrollbar marks for search and bookmarks
- add command option --no-session
- add manual to mac OS X app bundle data
- improve table manipulation of tabu/longtabu
- select words by doubleclick + hold + mousemove
- restructure cwl search paths to settings/completion/user :/completion settings/completion/autogenerated
- safer way of obtaining the PATH on OS X
- add option for image tooltip 
- do not show explicit hyphens in section titles of the structure view
- do not parse for structure in non-LaTeX-like languages
- make preview work with \input in preamble (files get rewritten to absolute paths for the temporary compilation)
- use QSaveFile for file saving instead of our custom file saving strategy if available (Qt5 only)
- eneable left/right shortcuts for embedded viewer
- remove multiple default values for latexmk (fixes bug 1694)
- support environment variables in additional search paths
- support [txs-app-dir] and [txs-settings-dir] in additional search paths for log and pdf
- add statusbar icon for LanguageTool
- make LanguageTool arguments configurable
- add align cursor mirrors options
- make pasting into cursor mirrors a single undo block
- do not remove cursor mirrors on undo
- select text of current item in Packages Help to allow easier overwriting (feature request 1063)
- select search/replace texts when switchting there using Tab / Backtab (feature request 1064)
- added optional workingDirectory argument to script function system()
- added editor->insertSnippet() to scripting environment
- added option to choose log encoding
- make icons greyscale for viewer sync buttons if they are not activated
- added a table template
- added some elements to math/latex menus
- unix: allow defining a datadir different from PREFIX/share
- add the option to use system hunspell and quazip
- add images to windows installer
- document advanced code snippet properties in the manual
- don't show dialog for creating a file if it could not be opened but exists
- use Freedesktop Icon Naming Specification for standard icons
- add qt5 autodetection to BUILD.sh
- fix duplicated line endings for larger files (chunked loading)
- fix: windows environment variables may contain brackets: PROGRAMFILES(X86)
- fix env closing with $,$$,etc.
- fix: go to PDF for temporarily compiled documents
- fix finding root document when explicit root doc is set
- fix spell check when word ends with point
- fix argument detection: optional arguments may appear after mandatory ones
- fix: correctly generate environment definition from \newenvironment in case of a default argument
- fix crash in keyVal syntax check when the document was deleted in the meantime
- fix: clear replace highlights when search term is changed
- fix: cancel in marco dialog (bug 1662)
- fixed interpretation of % !BIB program = ... (bug 1667)
- fix AltGr+F not typing [ on Croatian keyboard
- fix cursor jumping to end of file when trying to jump from a non-matched bracket (bug 1668)
- fix pasting columns over an existing selection (bug 1726)
- fix broken language triggers (bug 1735)
- fix quote replacements
- fix line breaks for cursor mirrors
- fix auto paren completion for cursor mirrors
- fix line operations to work with cursor mirrors
- fix sychronize text of placeholder mirror when inserting an environment on a selection (Ctrl+E)
- fix font in pdf viewer status bar did not scale
- fix loading of badword lists
- fix LanguageTool startup
- fix overlapping in unicodeinsert on osx
- fix: pinyin input of punctuation (bug 1770)
- fix: retain spaces when sending text to LanguageTool
- fix: don't translate Ctrl+Alt+Left as the translation breaks the shortcut
- several updates to cwl files
- update poppler for windows to 0.39.0
- improved generation of label texts


## TeXstudio 2.10.8

- automatically expand search result if all matches are within one file
- detection of magic comment % !TeX is more permissive concerning case sensistivity
- fix crash when using \subparagraph
- fix symbolgrid widget on OSX
- fix ?save-file trigger not working
- update latex reference manual (Oct 2015)


## TeXstudio 2.10.6

- add option to choose the poppler render backend
- prevention of file corruption if saving fails for some reason
- global search button in search toolbar now updates the results instead of show/hide
- option to store absolute paths in session files
- use short title for sections in structure view (if available)
- structure commands can now be defined in cwl
- support memoir class
- support right-click + wheel for zooming in internal pdf viewer
- add --version and --help option to OS X and Linux command line (not possible for Win)
- fix: detection of new texlive paths on OS X El Capitan
- fix: messages could be hidden by splash screen on OSX
- fix: make glossary entries available as labels again
- fix: format math environment as math
- fix: $$ as math start
- fix: spell checking for hyphen/abbreviations
- fix: ignore leading/trailing quotes for spell check
- fix: workaround for single code language identifiers in LanguageTool
- fix: layout switching between uncertain and ltr (rtl) language parts
- fix: do not use shortcut Ctrl+Alt+F with Turkish locale
- fix: included badWords files were not found
- fix: pdf cache limit was not respected correctly
- fix: scale statusbar icons with secondary toolbar
- fix: crash of "Open package documentation" in certain situations
- fix: certain errors in log file were only detected as warnings
- fix: single starred lines in log file were falsely detected as warning
- fix: no syntax checking on non-LaTeX documents
- fix: context help for \documentclass
- fix: treat minted as verboten environment
- fix: correctly handle files with uppercase extension .TEX as tex files
- fix: workaround for pasting from LibreOffice (priorize text over image)
- updates to translations
- updates to the manual
- updates to cwl files


## TeXstudio 2.10.4

- adapt to changed TeXlive paths on Mac OS X El Capitan (path detection and change notification)
- more granular selection of update notifications: stable / release candidate /development
- image as an alternative caching format (better rendering results for some cases)
- import fedora patch: more general commands for external viewers on linux
- respect clipboard priority if there are multiple possible mime-types that could be pasted
- support \newif, \newfontfamily, \newfontface as definition commands
- ignore keyboard layout change if the current language context is ambiguous
- folding of square brackets
- option for scaling of the segment preview
- some code optimizations for speedup
- fix: setting root in structureview per contextmenu
- fix: problem with open braces and bibliography/label
- fix: environ dependent syntax check
- fix: using $$ for mathstart
- fix: mirror cursor in insert env
- fix: problem with unclosed square brackets
- fix: assert failure when cursor column is too high in word moving mode
- fix: rtl detection lagging behind the actual text
- fix: spell checking in command arguments and section titles
- fix: cursor position for tabwidth == 1
- fix: multiple "View" calls to Acrobat (Reader) did not work
- fix: bibids in the completer
- fix: tooltip preview of $
- fix: loading of profile in portable mode
- fix: palette and application style were not necessarily updated correctly when loading a profile
- fix: tooltip width prediction for rich text tooltips
- fix: false positive detection and replacement of literal quotes on windows
- fix: sizes for segment preview respect hiDpi displays
- fix: pdflatex segment preview on windows was always shown on first line
- fix: cleanup of pdfs generated by segment preview in temp folder
- added greek translation and updated several other languages
- some updates to the manual
- some updates to cwl files


## TeXstudio 2.10.2

- fix recognition of environments defined via \newtheorem
- fix disabling of syntax check
- fix copying from message panel using shortcut Ctrl+C
- fix last page in pdf split
- fix detection of \ref commands
- fix crash when pasting multi-line commands
- fix crash when changing the icon size
- update French, German and Spanish translations


## TeXstudio 2.10.0

- new and improved LaTeX parser, the last command argument can now span over several lines
- change: consolidated default shortcuts of tools
- rename "master document" -> "explicit root document" and clean up switching logic
- generalized TODO comment detection: any multiple-capital-letter word is recognized as todo-style comment (e.g. "% FIXME", "% ASK")
- improved search results window
- search and replace for labels
- viewer does now support gestures: pinch to zoom, tap to "Go to source"
- added: Tools -> Open Terminal
- added an option filter to the config dialog
- CSV export for text analysis
- open password protected pdfs
- support Inkscape .pdf_tex files
- check for proper LaTeX configuration at startup (currently only pdflatex)
- improved cursor mirror selections: allow multiple, disjoint rectangular blocks, single mirrors can be removed
- support usage of environment variables in commands
- remember visibility of toolbar and annotation panel in PDF viewer
- add option Editor -> Replace Tabs in Text by Spaces
- added Options -> Restore Default Settings
- context menu items to open/close all files of a project
- user-visible list of hidden documents
- added --foreground and --no-foreground options to pdf viewer
- make format for magicComment editable in Options -> Highlighting
- added line operation "Delete from start of line", more constent naming of line operations, adaption for OSX default shortcuts
- improved support for output redirection of commands
- support shell-style literal quotes (\") in commands
- new selection actions "Expand Selection to Word", "Expand Selection to Line"
- send country code to languagetool
- added (?not-highlighted-as:...) scope for macro trigger
- new function for scripting: simulateKeyPress()
- automatic LRT<->RTL language/keyboard layout switching
- more fine-grained options for checkin after save
- more standard behavior for F3 (Find Next instead of Continue Find)
- paste image data from clipboard (e.g. screenshot)
- automatic keyboard layout switching depending on context
- show \frametitle in structure view
- mark changed files in structure view
- improved UI scaling
- improved path detection on OS X
- improved highlighting for user scripts
- improved insertion of \item
- improved double/triple-click-and-drag selection for words/lines
- temporary highlight target text of go to definition
- update checker respects system proxy configuration
- checks and warnings for dictionary import
- filter out Ctrl+Alt+... shortcuts definitions for some keyboard locales on windows if the shortcut would overwrite a regular character shortcut
- remember changed highlighting for recent files
- change: double-clicking on a command now also selects the leading backslash (configurable in the options)
- fix: comment definition for sweave format
- fix: possible crash in text width calculation
- fix: detection of log files for filenames containing dots
- fix: comment insertion for Sweave/Rweave
- fix: eraseLine() left an empty line if the final line was included in the selection
- fix: empty context menu entry for word repetitions
- fix: detection of some CJK characters when wrapping
- fix: don't show structure commands without arguments in the structure outline
- fix: ampersands were not highlighted if followed by a non-space char
- fix: bug that commands may become empty after editing
- fix: assignment of some standard backspace shortcuts on OS X
- fix: allow normal format in highlighted-as trigger
- fix: missing auto-completion for \( when the following text already contains \( \)
- fix: incorrect error message when trying to access miktex texdoc in case MIKTEX_VIEW_* environment variables are set
- fix: bug in filename detection of inverse search
- fix: Fit to Textwidth had a horizontal offset in some cases
- fix: some size issues with editor zoom
- fix: comment shortcut for asymptote and lua files
- update: documentation
- update: LaTeX reference manual (May 2015)
- update: windows libraries of poppler to 0.32.0
- added/updated a number of cwl files
- added spanish dictionary


## TeXstudio 2.9.4

- fix: bug concerning overwritten shortcuts on Linux and OSX


## TeXstudio 2.9.2

- allow word wrapping at all CJK characters
- simplified latexmk call (thanks to YoungFrog)
- fix: incorrect interpretation of dir/file arguments in import commands
- fix: crash when hidden implicit master document is deleted
- fix: incorrect merging of absolute files with additional search paths
- fix: make pkg-config work on osx again
- fix: crash when reopening hidden document in singleDocMode
- fix: basic shortcuts (like "Left") might be overwritten when using TXS in certain languages (Japanese, Italian, ...)
- fix: positioning of completer tooltip when using multiple screens


## TeXstudio 2.9.0

- link overlays for urls
- close editor tab by pressing middle mouse button
- more standard shortcuts (in particular for OS X)
- support optional filename argument in txs:///view-pdf-internal
- add "expand/collapse all documents" to context menu of structure
- add tabulary support
- open correct log file if output filenames are changed due to "%& -job-name=targetfile" (note: changed pdf filename not yet supported)
- user-defined icons are now portable: if possible icon paths are stored relative to settings dir or application dir
- windowed pdf viewer now supports --no-focus argument
- improved detection of label name for "Insert \ref to Next Label"
- improved context detection for preview (multi-line math, cursor inside multi-char delimiter)
- improved search for texdoc location
- improved log parsing including support for LaTeX3 warnings and errors
- resize with soft line warp: keep vertical cursor position constant
- support .tikz files (treated like .tex files)
- new options: Advanced Editor -> Structure Panel ("Show elements in comments", "Mark structure elements beyond \end{document}" and "Mark structure elements in appendix")
- new option: mouse wheel zoom also controls the log editor (patch by Paulo Silva)
- new option: encoding of bib files
- new options: some GUI elements are now scalable (for better hi-res display support)
- some cleanup in the options dialog
- change: LaTeX templates need to have "% !TXS template" on the first line if placeholders should be interpreted, otherwise files are loaded as plain LaTeX
- fix: maintain expansion of the Structure View in more situations
- fix: caseSensistivity for global search
- fix: sync scrolling in enlarged embedded pdf viewer
- fix: interpretation of % !BIB program = biber
- fix: fit to text width in multi-page grid of pdf viewer
- fix: unsaved documents could create false entries when saving a session
- fix: forgotten editor shortcuts
- fix: linecache on retina display
- fix: on OS X: the dictionary default is path relative to app
- fix: compilation on freebsd /patch by Abilio)
- fix: display user command icon (patch by Paulo Silva)
- fix: svn auto-checkin was not executed after some types of save operations
- fix: link-click on bib file also searches in additionalBibPaths
- fix: some sections were incorrectly marked as "beyond end of document"
- fix: crash when file is removed and silent reload is activated
- fix: failed "! TeX encoding" detection due to bug in line end detection
- fix: ignore hyph_*.dic files when looking for hunspell dictionaries
- fix: trigger ?load-file for files opened with the session at startup
- fix: update encoding in status bar when a % !TeX encoding = ... magic comment is typed
- fix: issue with opening some template zip files by updating QuaZip to 0.7.1
- fix: parsing of synctex file with nested sheets
- fix: crash when undoing insertion of magic comments
- fix: make symbol grid visible on dark-themed desktops
- fix: handle multiple existing assignments when checking the change of a shortcut
- fix: broken folding of %BEGIN_FOLD if the special math-close-comment %$ was used in the folded area
- fix: incorrect wrapping if chinese punctuation characters are on the line
- completer is disabled in overwrite mode (because it does not work correctly while overwriting)
- fix: incorrect behavior of input method with forward selections
- fix: texdoc usage on OS X
- fix: rendering of 1x1 non-continouos pdf page on retina display
- fix: some missing symbols
- removed: case insensitive completion (due to complexity/performance issues)


## TeXstudio 2.8.8

- basic Asymptote highlighting
- improved parsing of command options
- notify that syncing between PDF and .tex won't work anymore after "File Save As..." (need to recompile)
- improved startup speed compared to 2.8.6
- fix: crash in column handling of table parser
- fix: crash in math preview generation
- fix: txs finds resource in app if it is not installed under /Applications... (OSX)
- fix: open completer on typing comma only when the context suggests it
- fix: tab replacement was only performed for tabOrIndent if there was a selection
- fix: shortcut saving, so that added shortcuts (editor) are saved
- fix: too large symbol on non-retina screen with retina notebook
- fix: shortcut Shift+Backspace works like Backspace (Win+Linux)
- fix: indentation increasing if pasting with newline at and and cursor is at line start
- fix: replacing a selection by itself should not change anything (fixes indentation issues for some cases of selection-self-replacement)
- fix: rendering results may be slightly differerent depending on the usage of the line cache.
- some updates to the manual


## TeXstudio 2.8.6

- tab key inserts tab or indents, depending on cursor selection
- error table can be filtered and sorted
- tooltips on package names show a short description of the package
- support [txs-app-dir] and [txs-settings-dir] in commands (allows portable paths when using MikTeX portable and TXS portable on an USB stick)
- enable the possibility to remove shortcuts from qeditor
- sort shortcuts for editor in order of operation name
- more robust text width calculation in pdf
- mark section beyond end of document with orange background
- removed pdf printing (did never work well. Please use an external PDF viewer of your choice for printing.)
- detect fonts containing ligatures
- maintain cursor position (line and column) when using "Align Columns" for tables
- fix: remember removed shortcuts e.g. tab for insertSelection
- fix: completer opening in special cases for keyval completion
- fix: find next in pdf viewer
- fix: do not interpret % in verbatim as comment
- fix: user command names might be lost
- fix: update of monchrome/color settings in pdf viewer
- fix: help not working on OS X
- fix: make case conversion work for systems with old Qt 4.6
- fix: case conversion work also for cursor mirrors
- fix: broken cursor position for wrapped RTL text
- fix: crash when switching between qt and normal rendering
- fix: text background was not always drawn with the correct background color
- updated cwls: yathesis, marvosym, microtype, pifont, glossaries


## TeXstudio 2.8.4

- improved syncing to PDF: don't scroll PDF to top of page if the highlighted area is already visible
- support command detection for \DeclareRobustCommand
- persistently store fit and center options of preview panel
- support more environments for table auto-formatting
- remember scope when deleting auxiliary files
- improved handling of incomplete options in the syntax checker
- new/improved cwls: mathtools, circuitikz
- fix: crash with RTL text input
- fix: some shortcuts couldn't be assigned on OSX
- fix: multi-cursor edits are now grouped into a single undo action
- fix: lost scroll position when previewing large images
- fix: assignment of multiple shortcuts to editor operations
- fix: unindent per shortcut without selection
- fix: more consistent behavior for PgUp/PgDown in PDF viewer
- fix: immediately generate cursor mirrors when inserting via the menu
- fix: commands defined in one file included by many documents were only known in the completion list  of one them
- fix: compile option without poppler
- fix: crash with \newcommands{xyz}{123456789}
- fix: %BEGIN_FOLD could not be folded
- fix: apply grayscale and invert color settings also to magnifier
- fix incorrect search highlight region in PDF viewer with Qt5


## TeXstudio 2.8.2

- color completion
- some more predefined completions for tikz
- region preview with pdflatex and the embedded viewer (activate in options)
- more consistent visual for search/region preview range
- PDF can be shown in grayscale (as a preview how a grayscale print would look like)
- improved input method support
- improved \todo highlighting
- texstudio.ini settings GUI/ToobarIconSize and GUI/SecondaryToobarIconSize
- portable version uses relative paths to dictionaries, so they stay valid independent of the current location of the portable version
- several bugfixes


## TeXstudio 2.8.0

- completion and syntax check on keyval options, e.g. \includegraphics (graphicx!)
- search and replace over several documents improved
- improved parser for log files (better detection of filenames)
- todo-style commands (e.g. <code>\todo{}</code>) are added to the list of todos
- better compliance with standard shortcuts on OSX
- the keyboard modifier key for the context menu (spellcheck suppression) is configurable via texstudio.ini "Editor/ContextMenuKeyboardModifiers"
- use Consolas as default editor font on Windows if available
- improved auto-hide toolbars feature in embedded viewer
- users can overwrite the default language definitions and add own ones
- makeglossaries support
- allow quoted filenames in include-like commands to support filenames and directories containing spaces
- windows version compiles now with Qt5
- updated LaTeX reference manual
- several bugfixes

## TeXstudio 2.7.0

- added Edit -> Text Operations (To Lowercase / To Uppercase / To Titlecase)
- added list of recent sessions
- speedup of saving for large documents
- added recognition in filetree for import subimport importfrom and subimportfrom (Thanks to Steven Vandekerckhove)
- added button to stop a running compilation
- the dictionary search path can now contain of multiple directories
- Dictionaries in the OpenOffice/LibreOffice Extension format (*.oxt) can now be imported
- Updated the latex reference manual to to a recent version
- new option for maximum image tooltip width
- new option "Reference commands in context menu"
- new options for additional search paths in editor logic
- new option for automatic encoding detection: make latex and character based detection selectable separately
- new options for pdf highlight color and duration
- find dialog: search in all loaded documents i.e. also in hidden
- improved synchronization PDF -> source
- support "% !BIB = biber" syntax for compatibility with TeXShop and TeXWorks
- added several new cwl files
- several bugfixes


## TeXstudio 2.6.6

- fix home/end keys with embedded viewer
- fix macro abbreviation
- fix log entry locations not updated in editor
- signed windows installer


## TeXstudio 2.6.4

- package scanner: queries the tex istallation for installed packages and highlights missing packages
- package completion
- basic annotation support in internal pdf viewer
- improved render speed, especially on mac
- speed-up loading of hidden documents (option: automatically load included files)
- speed-up command completion window, especially citations
- improved log panel
- improved dtx highlighting
- added support for LilyPond book (.lytex)
- Edit -> Line operations now also work with selections
- updated hunspell library to 1.3.2
- fix: input method bug
- fix: shortcuts containing arrow keys did not work in japanese
- bug fixes, e.g. tooltip does not disappear instantly anymore


## TeXstudio 2.6.2

- structure tree view: context menu entries to recursively collapse/expand the structure
- improved hard line wrap with joining lines
- View -> Focus Viewer now also works for the windowed viewer
- better detection of LagnuageTool
- similarity dictionary
- "Align Table Columns" now works also for tabu/longtabu
- updated poppler library, now displays PDF annotations like highlight and underline
- updated to Qt 4.8.5 (Windows installer)
- fix: user templates are editable again
- fix: broken SVN Undo
- fix: bug when typing '}' in RTL languages
- fix: pinyin input method problem on mac
- fix: Opening package documentation in non-PDF formats
- more small corrections and improvements


## TeXstudio 2.6.0

- Retina Mac support
- switched to svg icons
- folded lines are now stored in the session
- option to load package documentation into internal embedded pdf viewer
- option to silently reload files on external changes
- make %todo as well as %TODO marker for "to-do" list
- "Align Table Columns" now works on many more environments such as
  matrix, align. align*, split, multline, multline*, gather, gather*, flalign, flalign*, alignat, alignat*
- template resources are now configured via template_resources.xml (allows to customize resource locations)
- template json files are now UTF-8
- basic Pweave highlighting
- arbitrary dictionary names are now possible in % !TeX spellcheck = ... magic comment
- new macro trigger depending on the current syntax highlighting
- allow to suppress tests in debug mode by preprocessor define NO-TESTS
- fix some issues with RTL languages
- fix animated scrolling
- a number of new completion files included
- lots of small corrections and improvements


## TeXstudio 2.5.2  SVN 3707

- new %BEGIN_FOLD ... %END_FOLD comment to mark arbitrary regions as foldable
- add support to display CJK and Cyrillic in PDF viewer
- increased maximum possible tab width to 32
- fix basic input method support
- fix missing templates on linux and Mac OS X
- fix vanishing menu bar on Mac OS X
- fix crash when saving as an already open file
- fix viewer might change size because of long status messages
- changed shortcuts for next/prev document to Ctrl+PgDown/Up
- several small corrections


## TeXstudio 2.5.1  SVN 3445

- improved fold panel
- new template system
- added support for forward/backward mouse buttons in editor and viewer
- context menu for inline preview (allows copying of preview image)
- option to load all included files in order to have a complete
ref/commands overview
- added "Open"-context menu entry and link overlay for \bibliography{} commands
- show image preview on hover over graphic name
- several bug fixes (pdf scrolling range, user template path, OSX-related bugs, ...)


## TeXstudio 2.5  SVN 3378

- cursor history (go back/forward)
- references, packages and included file names become links on Ctrl+MouseOver
- insertion of handwritten equations (Windows 7 only, using TexTablet)
- improved table-code formatting, including options to specify the desired format
- metadata support in LaTeX templates and table templates
- checking for the correct version of the runtime library
- more context menus (fold panel, bookmark panel)
- optionally more bold cursor for better visibility
- line operations: move up/down, duplicate
- windows installer: add possibility to associate .tex files with TXS
- several bug fixes (crashes, compilation, focus, ...)


## TeXstudio 2.4  SVN 3255

- new build system which allows easier combination of several commands
- support many new tools: xelatex, lualatex, biber, latexmk, texindy
- embedded pdf viewer
- bookmark manager and persistent bookmarks
- inline grammar checking using LanguageTool
- basic syntax highlighting for lua and for dtx files
- biblatex support
- citation API to insert citations from other applications (JabRef plugin available)
- table autoformatting
- improved appearance
- update checker
- extended scripting: gui/dialog creation, access to other documents/programs/menus, background mode and events
- crash protection
- many small improvements
- several bug fixes


## TeXstudio 2.3  SVN 2459

- list of commands accepting \ref/\cite-references can be changed
- remember search history
- support for different dictionaries per document
- find-invalid-bracket feature
- almost word level inverse pdf search
- complete file names in graphic including macros
- improved graphics insertion (new assistant allows editing of existing code, insert by drag-and-drop and copy/paste)
- improved BibTeX auto calling
- more methods available for scripting
- several bug fixes (especially crashes in the pdf viewer/syntax check/structure view) and minor improvements

## TeXstudio 2.2  SVN 2143

- pdf viewer can show multiple pages in continuous fashion
- pdf viewer works non-blocking (multi-threaded)
- preview works with included files
- key replacements can trigger arbitrary user macros
- double quote replacement can easily be selected from predefined list
- completer distinguishes between usual, most often used and all possible commands
- saving/loading profiles working
- more environments are syntax highlighted
- as always, bug fixes and small improvements


## TexMakerX 2.1  SVN 1772

- improved latex syntax checking: auto detect used packages and more reliable
- auto detect master/include relations, no master document should be needed anymore
- extended internal pdf viewer, multiple pages and new features
- preview of selection is much faster and shown directly in the text
- easy parenthesis selection
- as always, bug fixes and small improvements


## TexMakerX 2.0  SVN 1495

- integrated pdf viewer with forward/reverse search based on Texworks
- online latex syntax checking like spell checking(for simple errors)
- support to manipulate tables (add/remove lines,columns or \hline)
- inserted brackets are automatically closed
- option to limit line length with hard wraps
- word repetitions are marked as possible style error
- faster search, highlight matches as default
- basic editor key mapping become customizable
- unicode insertion dialog
- as always, bug fixes and small improvements


## TexMakerX 1.9.9a

- some performance issues on mac have been addressed. It should feel faster for long sible lines on mac.
- more than one overlay can be shown at the same time e.g. for syntax highlighting and spell checking
- command replacement in completed commands was added
- a cut buffer was added. If selected text is replaced with a command via completion, the removed text is used as argument for the inserted command (if applicable)
- tool tip in completer shows the surrounding of the label to which the selected reference is pointing
- profiles containing predefined short cuts, menu redefinition, editor settings can be imported from a file
- when waiting with text cursor on an environment name, a mirror cursor is generated which allows the renaming of the environment (\begin and \end simultaneously)
- delete word, a command or an environment by typing ALT-del
- spell checking is only done in known text commands
- some dialogs adapted to cope better with small screen sizes
- lots of bugs removed after user feedback


## TexMakerX 1.9.9

- added interactive structure view update
- added basic scripting
- added automatically SVN commits
- added customizable toolbars, environment highlighting and LaTeX menus
- faster search (= optimized highlighting)
- extended DDE syntax to start services which aren't running
- if a called latex hangs it can be killed with escape after 2 seconds
- fixed folding
- fixed single instance mode on mac (by replacing dsingleapplication with qtsingleapplication)
- several other fixes


## TexMakerX 1.9.3

- added a find in open files dialog
- added automatic bibtex calling
- added a syntax for the current file in commands as ?c:ame
- thesaurus is loaded in the background at start up (=>faster first synonym lookup)
- fixed crash of DDE
- fixed "keep indentation" mode for code snippets
- fixed slowdown on mac
- fixed relative paths in included files bug
- fixed KDE dark theme


## TexMakerX 1.9.2

- added experimental latex preview
- added random text generator
- added integrated synonym dictionary (using openOffice databases, default en, de, fr)
- added interactive checking of correct \ref to \label matching
- added BibTeX parser, interactive checking of correct \cite commands and bibtex insert dialog
- added templates
- added tabbed log panel
- extended completer word list using kile cwl files
- imported more math symbols (+730) from kile
- imported changes of texmaker 1.8.1->1.9.2 (favourite symbols, new color scheme, a)
- fixed several bugs
- see usermanual_en.html for a more detailed description


## TexMakerX 1.9

- first steps for dynamic syntax highlighting: references in in commands like \label or \ref are checked and are marked especially if the reference does not exist (in case of referencing) or if it has been defined multiple times
- extended word completion system to use "kile"-word lists (*.cwl)
- key Tab can be used to complete common word bases in the present suggestion list like it is done in bash shells
- complete normal texttext by proposing earlier used text parts
- "User Tags"\94 (user defined text blocks) can be inserted by using user defined abbreviations which replaced in the completion process
- user defined latex commands are automatically scanned and can be used for command completion
- new documents can be created by using templates
- extended and improved symbol panel
- symbol list selector moved to the left edge to give more room for the symbols (like in Texmaker)
- tooltip help: LaTeX help on commands, document context on references
- preview for selected text in the status panel or as tool tip
- status/log/error panel can also be used in a tabbed manner
- online spell checking suppressed on (some) latex command options like \ref{label} and some more
- fix: online spell checker handles escaped chars like \93a or \\94{a} now correctly
- context menu of the structure view: selecting a complete section or indenting a section
- added a thesaurus was added
- lots of bug fixes


## TexMakerX 1.8.1

- added Windows DDE support
- added free menu key board mapping (also shift+insert key bindings)
- added word completion
- added error highlighting
- improved text analysis (phrases), recent file menu
- fixed MAC support (compiling, line endings)
- fixed possible crash with multiple instances and spellchecking
- more bug fixes


## TexMakerX 1.8

- forking from Texmaker
- editor based on qcodeedit (code folding, better bookmarks, incremental search, ...)
- interactive spell checking, spell checker based on hunspell-1.2.8 (fixing bug)
- code completion adding descriptive texts
- automatic detection of file encoding
- --start-always command line option added
- stdout is now listed in the list
- text analysis
- maintaining author changed, new name, new homepage: texmakerx.sourceforge.net


## Texmaker 1.8

- texmaker can now be only started once per user : inverse search will no more launch a new instance of texmaker
- the spell checker is now based on hunspell-1.2.4
- the latex errors detection has been improved
- the background color of the selected symbol is now always the same (to be sure that the symbol is always visible)
- parentheses matching is back
- "\end{...}" is now added automatically after "\begin{...}" while using autocompletion


## Texmaker 1.7.1

Bugs fixed :
- no more crash with the "Previous LaTeX error" command and the syntax highlighting
- the "find" command starts at cursor and not at the beginning of the document


## Texmaker 1.7

- New search widget
- Spell checking is now based on hunspell and uses OpenOffice.org dictionaries.
- New LaTeX log errors detection
- Indentation "memory"
- Code completion


## Texmaker 1.6

- spell checking bug has been fixed (when misspelled and original word has not the same size)
- some keyboard accelerators has been changed (trouble with non latin1 keyboard configuration). Users can now changed some keyboard shortcuts ("latex" and "math" menus)
- german, russian and chinese translations has been added
- external browser is now used for the documentation
- a "-master" option to the program command line has been added. The new synopsis is :
texmaker file [-master] [-line xxx]
- the documentation has been completed
- parentheses matching is now disabled
- the config file is now in the ini format


## Texmaker 1.5

- a "most used symbols" panel has been added
- the math mode "$$...$$" is replaced by "\[ \]"
- keyboard accelerators has been added in the "latex" and "math" menus
- the current line number can be added to the latex related commands
- the colors for the syntax highlighting can now be modified
- a summary of the latex errors and warnings is displayed before the full log file
- compilation trouble with Qt>=4.2 has been fixed
- support for "QFileOpenEvent" has been added (for macosx)
- minor bugfixes (dialogs layout, french translation...)


## Texmaker 1.4

- Spell checking has been added (aspell is required)
- Support for the main pstricks commands has been added
- The html conversion tool is now available on windows (only ghostscript is required)
- The editor checks now the braces
- The syntax highlighter can now detect the math mode "\[ \]"
- Tex files can now be dragged from a file manager to texmaker
- minor bugfixes (replace dialog, close event...)


## Texmaker 1.3

- Texmaker is now a pure QT4 program (qt >= 4.1 is required). The qt3 support library is no more required. The editor is now based on the qt4 QtextEdit object and the symbols icon view is an qt4 QTableWidget object.
- For each file, three bookmarks can be used to speed up navigation.


## Texmaker 1.2

- Don't use anymore double-clic to open a file from the structure view (Qt-4.0.0 bug). A simple clic must be used now.
- Don't use anymore / to separate commands (quick build and users commands) but | to avoid confusion with the directories separator.
- A selected icon is no more highlighted (trouble on windows and macosx - the selected icon was masked).
- Added the option '-line' for the application.
New synopsis for texmaker : texmaker document.tex [-line xxx]
Can be used for inverse search.<|MERGE_RESOLUTION|>--- conflicted
+++ resolved
@@ -16,12 +16,8 @@
 - pos1 (home) key now sets cursor to start or to first non-blank character of editor lines ([#3012](https://github.com/texstudio-org/texstudio/issues/3012))
 - fix a crash in a special case ([#2985](https://github.com/texstudio-org/texstudio/issues/2985))
 - updated LaTeX2e manual (help menu) and added missing image
-<<<<<<< HEAD
-- allow git push when using git checkin dialog
 - enable multi-file templates in online template repository
-=======
 - allow git push when using git checkin dialog ([#3005](https://github.com/texstudio-org/texstudio/issues/3005))
->>>>>>> 364b7c8e
 - many new and updated cwls
 - updated translations
 - improved cmake build
